--- conflicted
+++ resolved
@@ -24,11 +24,7 @@
 </div>
 <br>
 
-<<<<<<< HEAD
-Predictive UNcertainty Calibration and Conformalization (PUNCC) is an open-source Python library that integrates a collection of state-of-the-art Conformal Prediction algorithms and related techniques for regression and classification problems. PUNCC can be used with any predictive model to provide rigorous uncertainty estimations.
-=======
 ***Puncc*** (**P**redictive **un**certainty **c**alibration and **c**onformalization) is an open-source Python library that integrates a collection of state-of-the-art conformal Prediction algorithms and related techniques for regression and classification problems. It can be used with any predictive model to provide rigorous uncertainty estimations. 
->>>>>>> 3d42a203
 Under data exchangeability (or *i.i.d*), the generated prediction sets are guaranteed to cover the true outputs within a user-defined error $\alpha$.
 
 ## 📚 Table of contents
@@ -91,11 +87,7 @@
 # Load fitting (X_fit, y_fit) and calibration (X_calib, y_calib) data
 # ...
 
-<<<<<<< HEAD
-# Use your favorite regression linear model
-=======
 # Instanciate a linear regression model 
->>>>>>> 3d42a203
 # linear_model = ...
 
 
@@ -119,17 +111,10 @@
 
 The library provides several metrics (`deel.puncc.metrics`) and plotting capabilities (`deel.puncc.plotting`) to evaluate and visualize the results of a conformal procedure. For a target error rate of $\alpha = 0.1$, the marginal coverage reached in this example on the test set is $95$% (see [Quickstart Notebook](docs/quickstart.ipynb)):
 
-<<<<<<< HEAD
-<div style="text-align:center">
-<img src="docs/assets/results_quickstart_split_cp_pi.png" alt="90% Prediction Interval with the Split Conformal Prediction Method"/>
-<figcaption>90% Prediction Interval with Split Conformal Prediction.</figcaption>
-</div>
-=======
 <figure style="text-align:center">
 <img src="docs/assets/results_quickstart_split_cp_pi.png" alt="90% Prediction Interval with the Split Conformal Prediction Method"/> 
 <div align=center>90% Prediction Interval with Split Conformal Prediction.</div>
 </figure>
->>>>>>> 3d42a203
 <br>
 
 ### More flexibility with the API
