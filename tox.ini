--- conflicted
+++ resolved
@@ -1,28 +1,16 @@
 [tox]
-<<<<<<< HEAD
-envlist = py{37,38,39,310},py{37,38,39,310}-lint
-=======
 envlist = py{38,39,310},py{38,39,310}-lint
->>>>>>> 04c822bf
 
 [testenv]
 skipsdist = True
 deps =
    -rrequirements.txt
    -rrequirements_dev.txt
-<<<<<<< HEAD
-commands = 
-   pytest deel/puncc
-
-
-[testenv:py{37, 38, 39, 310}-lint]
-=======
 commands =
    pytest
 
 
 [testenv:py{38, 39, 310}-lint]
->>>>>>> 04c822bf
 skip_install = true
 commands =
    python -m pylint deel/puncc