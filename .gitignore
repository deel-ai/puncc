# Byte-compiled / optimized files
**__pycache__/
**common/__pycache__/
**.egg-info/
**build/
**dist/

# Editor files
#**.vscode
*~
.vscode

# Virtual environment
puncc-dev-env/
puncc-user-env/
<<<<<<< HEAD
.venv
=======
.venv/
>>>>>>> 54b92973

# Local demo files
**demo/

# Documentation build
.tox
docs/build
docs/source/modules.rst<|MERGE_RESOLUTION|>--- conflicted
+++ resolved
@@ -13,11 +13,7 @@
 # Virtual environment
 puncc-dev-env/
 puncc-user-env/
-<<<<<<< HEAD
-.venv
-=======
 .venv/
->>>>>>> 54b92973
 
 # Local demo files
 **demo/
