--- conflicted
+++ resolved
@@ -25,10 +25,7 @@
 building a :ref:`calibrator <calibration>`.
 """
 import logging
-<<<<<<< HEAD
 import pkgutil
-=======
->>>>>>> 6cf73f3f
 from typing import Callable
 from typing import Iterable
 from typing import List
@@ -38,13 +35,9 @@
 
 from deel.puncc.api.utils import supported_types_check
 
-<<<<<<< HEAD
 if pkgutil.find_loader("pandas") is not None:
     import pandas as pd
 
-
-=======
->>>>>>> 6cf73f3f
 logger = logging.getLogger(__name__)
 
 # ~~~~~~~~~~~~~~~~~~~~~~~~~~~~ Classification ~~~~~~~~~~~~~~~~~~~~~~~~~~~~
@@ -55,13 +48,9 @@
 
     .. warning::
 
-<<<<<<< HEAD
         This signature is incompatible with the interface of calibrators.
         **Use** :func:`raps_set_builder` **to properly initialize**
         :class:`deel.puncc.api.calibration.BaseCalibrator`.
-=======
-        **Use** :func:`raps_set_builder` **to initialize** :class:`deel.puncc.api.calibration.BaseCalibrator`.
->>>>>>> 6cf73f3f
 
     :param Iterable Y_pred:
         :math:`Y_{\\text{pred}} = (P_{\\text{C}_1}, ..., P_{\\text{C}_n})`
@@ -82,11 +71,7 @@
     """
     pred_len = len(Y_pred)
 
-<<<<<<< HEAD
     logger.debug("Shape of Y_pred: {shape}", shape=Y_pred.shape)
-=======
-    logger.debug(f"Shape of Y_pred: {Y_pred.shape}")
->>>>>>> 6cf73f3f
 
     # Generate u randomly from a uniform distribution
     u = np.random.uniform(size=pred_len)
