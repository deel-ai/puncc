# -*- coding: utf-8 -*-
# Copyright IRT Antoine de Saint Exupéry et Université Paul Sabatier Toulouse III - All
# rights reserved. DEEL is a research program operated by IVADO, IRT Saint Exupéry,
# CRIAQ and ANITI - https://www.deel.ai/
#
# Permission is hereby granted, free of charge, to any person obtaining a copy
# of this software and associated documentation files (the "Software"), to deal
# in the Software without restriction, including without limitation the rights
# to use, copy, modify, merge, publish, distribute, sublicense, and/or sell
# copies of the Software, and to permit persons to whom the Software is
# furnished to do so, subject to the following conditions:
#
# The above copyright notice and this permission notice shall be included in all
# copies or substantial portions of the Software.
#
# THE SOFTWARE IS PROVIDED "AS IS", WITHOUT WARRANTY OF ANY KIND, EXPRESS OR
# IMPLIED, INCLUDING BUT NOT LIMITED TO THE WARRANTIES OF MERCHANTABILITY,
# FITNESS FOR A PARTICULAR PURPOSE AND NONINFRINGEMENT. IN NO EVENT SHALL THE
# AUTHORS OR COPYRIGHT HOLDERS BE LIABLE FOR ANY CLAIM, DAMAGES OR OTHER
# LIABILITY, WHETHER IN AN ACTION OF CONTRACT, TORT OR OTHERWISE, ARISING FROM,
# OUT OF OR IN CONNECTION WITH THE SOFTWARE OR THE USE OR OTHER DEALINGS IN THE
# SOFTWARE.
"""
This module provides prediction sets for conformal prediction. To be used when
building a :ref:`calibrator <calibration>`.
"""
import logging
import pkgutil
from typing import Callable
from typing import Iterable
from typing import List
from typing import Tuple

import numpy as np

from deel.puncc.api.utils import logit_normalization_check
from deel.puncc.api.utils import supported_types_check

if pkgutil.find_loader("pandas") is not None:
    import pandas as pd

logger = logging.getLogger(__name__)

# ~~~~~~~~~~~~~~~~~~~~~~~~~~~~ Classification ~~~~~~~~~~~~~~~~~~~~~~~~~~~~


def raps_set(
<<<<<<< HEAD
    Y_pred, scores_quantile, lambd: float = 0, k_reg: int = 1
=======
    Y_pred, scores_quantile, lambd: float = 0, k_reg: int = 1, rand: bool = True
>>>>>>> 80e87845
) -> List:
    """RAPS prediction set.

    .. warning::

        This signature is incompatible with the interface of calibrators.
        **Use** :func:`raps_set_builder` **to properly initialize**
        :class:`deel.puncc.api.calibration.BaseCalibrator`.

    :param Iterable Y_pred:
        :math:`Y_{\\text{pred}} = (P_{\\text{C}_1}, ..., P_{\\text{C}_n})`
        where :math:`P_{\\text{C}_i}` is logit associated to class i.
    :param ndarray scores_quantile: quantile of nonconformity scores computed
        on a calibration set for a given :math:`\\alpha`
    :param float lambd: positive weight associated to the regularization term
        that encourages small set sizes. If :math:`\\lambda = 0`, there is no
        regularization and the implementation identifies with **APS**.
    :param float k_reg: class rank (ordered by descending probability) starting
        from which the regularization is applied. For example, if
        :math:`k_{reg} = 3`, then the fourth most likely estimated class has an
        extra penalty of size :math:`\\lambda`.
    : param bool rand: turn on or off the randomization term that smoothes the
        discrete probability mass jump when including a new class.


    :returns: RAPS prediction sets.
    :rtype: Iterable

    """
    # Check if logits sum is close to one
    logit_normalization_check(Y_pred)

    pred_len = len(Y_pred)

    logger.debug(f"Shape of Y_pred: {Y_pred.shape}")

    if rand:
        # Generate u randomly from a uniform distribution
        u = np.random.uniform(size=pred_len)

    # 1-alpha th empirical quantile of conformity scores
    tau = scores_quantile

    # Rank classes by their probability
    idx_class_pred_ranking = np.argsort(-Y_pred, axis=-1)
    sorted_proba = -np.sort(-Y_pred, axis=-1)
    sorted_cum_mass = sorted_proba.cumsum(axis=-1)

    # Cumulative probability mass of (sorted by descending probability) classes
    # penalized by the regularization term
    penal_cum_proba = [
        sorted_cum_mass[i]
        + lambd
        * np.maximum(
            np.arange(1, len(sorted_cum_mass[i]) + 1) - k_reg,
            0,  # Because classes are ranked by probability, o_x(y) corresponds [1, 2, 3, ...]
        )
        for i in range(pred_len)
    ]

    # L is the number of classes (+1) for which the cumulative probability mass
    # is below the threshold "tau"
    # The minimum is used in case the Y_pred logits are not well normalized
    L = np.minimum(
        np.sum(penal_cum_proba < tau, axis=-1) + 1,
        pred_len,
    )

    if not rand:
        # Build prediction set
        prediction_sets = [
            list(idx_class_pred_ranking[i, : L[i]]) for i in range(pred_len)
        ]
        return (prediction_sets,)

    ## The following code runs only when rand argument is True
    # For indexing, use L-1 to denote the L-th element
    # Residual of cumulative probability mass (regularized) and tau
    proba_excess = [
        (
            sorted_cum_mass[i, L[i] - 1]
            + lambd * np.maximum(L[i] - k_reg, 0)
            - tau
        )
        for i in range(pred_len)
    ]

    # Indicator when regularization rank is exceeded
    indic_L_greater_kreg = [1 if L[i] > k_reg else 0 for i in range(pred_len)]

    # Normalized probability mass excess
    v = [
        proba_excess[i]
        / (sorted_proba[i, L[i] - 1] + lambd * indic_L_greater_kreg[i])
        for i in range(pred_len)
    ]

    # Least likely class in the prediction set is removed
    # with a probability of norm_proba_excess
    indic_excess_proba = [1 if u[i] <= v[i] else 0 for i in range(pred_len)]
    L = L - indic_excess_proba

    # Build prediction set
    prediction_sets = [
        list(idx_class_pred_ranking[i, : L[i]]) for i in range(pred_len)
    ]

    return (prediction_sets,)


def raps_set_builder(
    lambd: float = 0, k_reg: int = 1, rand: bool = True
) -> Callable:
    """RAPS prediction set builder. When called, returns a RAPS prediction set
    function :func:`raps_set` with given initialitation of regularization
    hyperparameters.

    :param float lambd: positive weight associated to the regularization term
        that encourages small set sizes. If :math:`\\lambda = 0`, there is no
        regularization and the implementation identifies with **APS**.
    :param float k_reg: class rank (ordered by descending probability) starting
        from which the regularization is applied. For example, if
        :math:`k_{reg} = 3`, then the fourth most likely estimated class has an
        extra penalty of size :math:`\\lambda`.
    : param bool rand: turn on or off the randomization term that smoothes the
        discrete probability mass jump when including a new class.

    :returns: RAPS prediction set function that takes two parameters:
        `Y_pred` and `scores_quantile`.
    :rtype: Callable

    """
    if lambd < 0:
        raise ValueError(
            f"Argument `lambd` has to be positive, provided: {lambd} < 0"
        )
    if k_reg < 0:
        raise ValueError(
            f"Argument `k_reg` has to be positive, provided: {k_reg} < 0"
        )
    # @TODO: type checking and co

    def _raps_set_function(Y_pred, scores_quantile):
        return raps_set(
            Y_pred, scores_quantile, lambd=lambd, k_reg=k_reg, rand=rand
        )

    return _raps_set_function


# ~~~~~~~~~~~~~~~~~~~~~~~~~~~~ Regression ~~~~~~~~~~~~~~~~~~~~~~~~~~~~


def constant_interval(
    y_pred: Iterable, scores_quantile: np.ndarray
) -> Tuple[np.ndarray]:
    """Constant prediction interval centered on `y_pred`. The size of the
    margin is `scores_quantile` (noted :math:`\gamma_{\\alpha}`).

    .. math::

        I = [y_{\\text{pred}} - \gamma_{\\alpha}, y_{\\text{pred}} +
        \gamma_{\\alpha}]

    :param Iterable y_pred: predictions.
    :param ndarray scores_quantile: quantile of nonconformity scores computed
        on a calibration set for a given :math:`\\alpha`.

    :returns: prediction intervals :math:`I`.
    :rtype: Tuple[ndarray]
    """
    supported_types_check(y_pred)
    y_lo = y_pred - scores_quantile
    y_hi = y_pred + scores_quantile
    return y_lo, y_hi


def scaled_interval(
    Y_pred: Iterable, scores_quantile: np.ndarray
) -> Tuple[np.ndarray]:
    """Scaled prediction interval centered on `y_pred`. Considering
    :math:`Y_{\\text{pred}} = (\mu_{\\text{pred}}, \sigma_{\\text{pred}})`,
    the size of the margin is proportional to `scores_quantile`
    :math:`\gamma_{\\alpha}`.

    .. math::

        I = [\mu_{\\text{pred}} - \gamma_{\\alpha} \cdot \sigma_{\\text{pred}},
        y_{\\text{pred}} + \gamma_{\\alpha} \cdot \sigma_{\\text{pred}}]

    :param Iterable y_pred: predictions.
    :param ndarray scores_quantile: quantile of nonconformity scores computed
        on a calibration set for a given :math:`\\alpha`.

    :returns: scaled prediction intervals :math:`I`.
    :rtype: Tuple[ndarray]
    """
    supported_types_check(Y_pred)

    if Y_pred.shape[1] != 2:  # check Y_pred contains two predictions
        raise RuntimeError(
            "Each Y_pred must contain a point prediction and a dispersion estimation."
        )

    if pkgutil.find_loader("pandas") is not None and isinstance(
        Y_pred, pd.DataFrame
    ):
        y_pred, sigma_pred = Y_pred.iloc[:, 0], Y_pred.iloc[:, 1]
    else:
        y_pred, sigma_pred = Y_pred[:, 0], Y_pred[:, 1]

    y_lo = y_pred - scores_quantile * sigma_pred
    y_hi = y_pred + scores_quantile * sigma_pred
    return y_lo, y_hi


def cqr_interval(
    Y_pred: Iterable, scores_quantile: np.ndarray
) -> Tuple[np.ndarray]:
    """CQR prediction interval. Considering
    :math:`Y_{\\text{pred}} = (q_{\\text{lo}}, q_{\\text{hi}})`, the prediction
    interval is built from the upper and lower quantiles predictions and
    `scores_quantile` :math:`\gamma_{\\alpha}`.

    .. math::

        I = [q_{\\text{lo}} - \gamma_{\\alpha}, q_{\\text{lo}} +
        \gamma_{\\alpha}]

    :param Iterable y_pred: predictions.
    :param ndarray scores_quantile: quantile of nonconformity scores computed
        on a calibration set for a given :math:`\\alpha`.

    :returns: scaled prediction intervals :math:`I`.
    :rtype: Tuple[ndarray]
    """
    supported_types_check(Y_pred)

    if Y_pred.shape[1] != 2:  # check Y_pred contains two predictions
        raise RuntimeError(
            "Each Y_pred must contain lower and higher quantiles predictions, respectively."
        )

    if pkgutil.find_loader("pandas") is not None and isinstance(
        Y_pred, pd.DataFrame
    ):
        q_lo, q_hi = Y_pred.iloc[:, 0], Y_pred.iloc[:, 1]
    else:
        q_lo, q_hi = Y_pred[:, 0], Y_pred[:, 1]

    y_lo = q_lo - scores_quantile
    y_hi = q_hi + scores_quantile
    return y_lo, y_hi


def constant_set(
    y_pred: Iterable, scores_quantile: np.ndarray
) -> Tuple[np.ndarray]:
    """Constant prediction set centered on `y_pred`. The size of the
    margin is `scores_quantile` (noted :math:`\gamma_{\\alpha}`).

    .. math::

        I = \\Pi_{k=1}^m[y^k_{\\text{pred}} - \gamma^k_{\\alpha}, 
        y^k_{\\text{pred}} + \gamma^k_{\\alpha}]

    :param Iterable y_pred: predictions.
    :param ndarray scores_quantile: multivariate quantile of nonconformity scores computed
        on a calibration set for a given :math:`\\alpha`.

    :returns: prediction sets :math:`I`.
    :rtype: Tuple[ndarray]
    """
    supported_types_check(y_pred)


    y_lo = y_pred - scores_quantile
    y_hi = y_pred + scores_quantile
    return y_lo, y_hi


def scaled_set(
    Y_pred: Iterable, scores_quantile: np.ndarray
) -> Tuple[np.ndarray]:
    """Scaled prediction set centered on `y_pred`. Considering
    :math:`Y_{\\text{pred}} = (\mu_{\\text{pred}}, \sigma_{\\text{pred}})`,
    the size of the margin is proportional to `scores_quantile`
    :math:`\gamma_{\\alpha}`.

    .. math::

        I = \\Pi_{k=1}^m[\mu^k_{\\text{pred}} - \gamma^k_{\\alpha} \cdot \sigma^k_{\\text{pred}},
        y^k_{\\text{pred}} + \gamma^k_{\\alpha} \cdot \sigma^k_{\\text{pred}}]

    :param Iterable y_pred: predictions.
    :param ndarray scores_quantile: multivariate quantile of nonconformity scores computed
        on a calibration set for a given :math:`\\alpha`.

    :returns: scaled prediction sets :math:`I`.
    :rtype: Tuple[ndarray]
    """
    supported_types_check(Y_pred)

    if Y_pred.shape[1] != 2:  # check Y_pred contains two predictions
        raise RuntimeError(
            "Each Y_pred must contain a point prediction and a dispersion estimation."
        )

    if pkgutil.find_loader("pandas") is not None and isinstance(
        Y_pred, pd.DataFrame
    ):
        y_pred, sigma_pred = Y_pred.iloc[:, 0], Y_pred.iloc[:, 1]
    else:
        y_pred, sigma_pred = Y_pred[:, 0], Y_pred[:, 1]

    y_lo = y_pred - scores_quantile * sigma_pred
    y_hi = y_pred + scores_quantile * sigma_pred
    return y_lo, y_hi


def cqr_set(
    Y_pred: Iterable, scores_quantile: np.ndarray
) -> Tuple[np.ndarray]:
    """CQR prediction set. Considering
    :math:`Y_{\\text{pred}} = (q_{\\text{lo}}, q_{\\text{hi}})`, the prediction
    interval is built from the upper and lower quantiles predictions and
    `scores_quantile` :math:`\gamma_{\\alpha}`.

    .. math::

        I = \Pi_{k=1}^m[q^k_{\\text{lo}} - \gamma^k_{\\alpha}, 
        q^k_{\\text{lo}} + \gamma^k_{\\alpha}]

    :param Iterable y_pred: predictions.
    :param ndarray scores_quantile: multivariate quantile of nonconformity scores computed
        on a calibration set for a given :math:`\\alpha`.

    :returns: scaled prediction sets :math:`I`.
    :rtype: Tuple[ndarray]
    """
    supported_types_check(Y_pred)

    if Y_pred.shape[1] != 2:  # check Y_pred contains two predictions
        raise RuntimeError(
            "Each Y_pred must contain lower and higher quantiles predictions, respectively."
        )

    if pkgutil.find_loader("pandas") is not None and isinstance(
        Y_pred, pd.DataFrame
    ):
        q_lo, q_hi = Y_pred.iloc[:, 0], Y_pred.iloc[:, 1]
    else:
        q_lo, q_hi = Y_pred[:, 0], Y_pred[:, 1]

    y_lo = q_lo - scores_quantile
    y_hi = q_hi + scores_quantile
    return y_lo, y_hi<|MERGE_RESOLUTION|>--- conflicted
+++ resolved
@@ -45,11 +45,7 @@
 
 
 def raps_set(
-<<<<<<< HEAD
-    Y_pred, scores_quantile, lambd: float = 0, k_reg: int = 1
-=======
     Y_pred, scores_quantile, lambd: float = 0, k_reg: int = 1, rand: bool = True
->>>>>>> 80e87845
 ) -> List:
     """RAPS prediction set.
 
