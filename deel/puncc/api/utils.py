# -*- coding: utf-8 -*-
# Copyright IRT Antoine de Saint Exupéry et Université Paul Sabatier Toulouse III - All
# rights reserved. DEEL is a research program operated by IVADO, IRT Saint Exupéry,
# CRIAQ and ANITI - https://www.deel.ai/
#
# Permission is hereby granted, free of charge, to any person obtaining a copy
# of this software and associated documentation files (the "Software"), to deal
# in the Software without restriction, including without limitation the rights
# to use, copy, modify, merge, publish, distribute, sublicense, and/or sell
# copies of the Software, and to permit persons to whom the Software is
# furnished to do so, subject to the following conditions:
#
# The above copyright notice and this permission notice shall be included in all
# copies or substantial portions of the Software.
#
# THE SOFTWARE IS PROVIDED "AS IS", WITHOUT WARRANTY OF ANY KIND, EXPRESS OR
# IMPLIED, INCLUDING BUT NOT LIMITED TO THE WARRANTIES OF MERCHANTABILITY,
# FITNESS FOR A PARTICULAR PURPOSE AND NONINFRINGEMENT. IN NO EVENT SHALL THE
# AUTHORS OR COPYRIGHT HOLDERS BE LIABLE FOR ANY CLAIM, DAMAGES OR OTHER
# LIABILITY, WHETHER IN AN ACTION OF CONTRACT, TORT OR OTHERWISE, ARISING FROM,
# OUT OF OR IN CONNECTION WITH THE SOFTWARE OR THE USE OR OTHER DEALINGS IN THE
# SOFTWARE.
"""
This module implements utility functions.
"""
import logging
<<<<<<< HEAD
import pkgutil
=======
>>>>>>> 6cf73f3f
import sys
from typing import Iterable
from typing import Optional
from typing import Tuple

import numpy as np

<<<<<<< HEAD
if pkgutil.find_loader("pandas") is not None:
    import pandas as pd

if pkgutil.find_loader("tensorflow") is not None:
    import tensorflow as tf

=======
>>>>>>> 6cf73f3f
logger = logging.getLogger(__name__)

EPSILON = sys.float_info.min  # small value to avoid underflow


def dual_predictor_check(l, name, ltype):
    """Check if properties of `DualPredictor` come in
    couples.

    :param Any l: property of `DualPredictor`.
    :param str name: name of the property.
    :param str ltype: type of property.

    :raises TypeError: when the properties count is not two.

    """
    if (not isinstance(l, list)) or len(l) != 2:
        raise TypeError(
            f"Argument `{name}` should be a list of two {ltype}. Provided {l}."
        )


def logit_normalization_check(y):
    """Check if provided logits sum is close to one.

    :param Iterable y: logits array. Rows correspond to samples and columns to
        classes.

    :raises ValueError: when logits sum is different than one within a tolerance
        value of 1e-5.
    """
    logits_sum = np.sum(np.array(list(y)), -1)
    if np.any(np.abs(logits_sum - 1) > 1e-5):
        raise ValueError(
            f"Logits must some to 1. Provided logit array {logits_sum}"
        )


def logit_normalization_check(y):
    """Check if provided logits sum is close to one.

    :param Iterable y: logits array. Rows correspond to samples and columns to classes.

    :raises ValueError: when logits sum is different than 1 within a tolerance valus of 1e-5.
    """
    logits_sum = np.sum(np.array([e for e in y]), -1)
    if np.any(np.abs(logits_sum - 1) > 1e-5):
        raise ValueError(f"Logits must some to 1. Provided logit array {logits_sum}")


def supported_types_check(y_pred, y_true=None):
    """Check if the types of input elements are consistent and supported by
    the library.

    :param Iterable y_pred: first element. For example label predictions.
    :param Iterable y_true: second element. For example true labels.

    :raises TypeError: unsupported data types or elements have inconsistent types.
    """
    if y_true is not None and (type(y_pred) != type(y_true)):
        raise TypeError(
            f"elements do not have the same type: {type(y_pred)} vs {type(y_true)}."
        )

    if isinstance(y_pred, np.ndarray):
        return

    if pkgutil.find_loader("pandas") is not None and isinstance(
        y_pred, pd.DataFrame
    ):
        return
    if pkgutil.find_loader("tensorflow") is not None and isinstance(
        y_pred, tf.Tensor
    ):
        return

    raise TypeError(
        "Unsupported data type. Please provide a numpy ndarray, "
        "a dataframe or a tensor (TensorFlow)."
    )


def alpha_calib_check(alpha: float, n: int, complement_check: bool = False):
    """Check if the value of alpha :math:`\\alpha` is consistent with the size
    of calibration set :math:`n`.

<<<<<<< HEAD
    The quantile order is inflated by a factor :math:`(1+1/n)` and has to be in
    the interval (0,1). From this, we derive the condition:
=======
def alpha_calib_check(alpha: float, n: int, complement_check: bool = False):
    r"""Check if the value of alpha :math:`\\alpha` is consistent with the size of calibration set :math:`n`.

    The quantile order is inflated by a factor :math:`(1+1/n)` and has to be in the interval (0,1). From this, we derive the condition:
>>>>>>> 6cf73f3f

    .. math::

        0 < (1-\\alpha)\cdot(1+1/n) < 1 \implies 1 > \\alpha > 1/(n+1)

    If complement_check is set, we consider an additional condition:

    .. math::

        0 < \\alpha \cdot (1+1/n) < 1 \implies 0 < \\alpha < n/(n+1)

    :param float alpha: target quantile order.
    :param int n: size of the calibration dataset.
    :param bool complement_check: complementary check to compute the
        :math:`\\alpha \cdot (1+1/n)`-th quantile, required by some methods
        such as jk+.

    :raises ValueError: when :math:`\\alpha` is inconsistent with the size of
        calibration set.
    """

    if alpha < 1 / (n + 1):
        raise ValueError(
            f"Alpha is too small: (alpha={alpha}, n={n}) {alpha} < {1/(n+1)}. "
            + "Increase alpha or the size of the calibration set."
        )

    if alpha >= 1:
        raise ValueError(
            f"Alpha={alpha} is too large. Decrease alpha such that alpha < 1."
        )

    if complement_check and alpha > n / (n + 1):
        raise ValueError(
            f"Alpha is too large: (alpha={alpha}, n={n}) {alpha} < {n/(n+1)}. "
            + "Decrease alpha or increase the size of the calibration set."
        )

    if complement_check and alpha <= 0:
        raise ValueError(
            f"Alpha={alpha} is too small. Increase alpha such that alpha > 0."
        )


def get_min_max_alpha_calib(
    n: int, two_sided_conformalization: bool = False
) -> Optional[Tuple[float]]:
    """Get the greatest alpha in (0,1) that is consistent with the size of
    calibration set. Recall that while true Conformal Prediction
    (CP, Vovk et al 2005) is defined only on (0,1) (bounds not included), there
    maybe cases where we must handle alpha=0 or 1 (e.g. Adaptive Conformal
    Inference, Gibbs & Candès 2021).

    This function computes the admissible range of alpha for split CP
    (Papadopoulos et al 2002, Lei et al 2018) and the Jackknife-plus
    (Barber et al 2019). For more CP method, see the literature and update this
    function.

    In Split Conformal prediction we take the index
    := ceiling( (1-alpha)(n+1) )-th element from the __sorted__ nonconformity
    scores as the margin of error. We must have
    1 <= index <= n ( = len(calibration_set)) which boils down to:
    1/(n+1) <= alpha < 1.

    In the case of cv-plus and jackknife-plus (Barber et al 2019), we need:
        1. ceiling( (1-alpha)(n+1) )-th element of scores
        2. floor(     (alpha)(n+1) )-th element of scores

    The argument two_sided_conformalization=True, ensures the indexes are within
    range for this special case: 1/(n+1) <= alpha <= n/(n+1)

    :param int n: size of the calibration dataset.
    :param bool two_sided_conformalization: alpha threshold for two-sided
        quantile of jackknife+ (Barber et al 2021).

    :returns: lower and upper bounds for alpha (miscoverage probability)
    :rtype: Tuple[float]

    :raises ValueError: must have integer n, boolean two_sided_conformalization
        and n>=1
    """

    if n < 1:
        raise ValueError(f"Invalid input: you need n>=1 but received n={n}")

    if two_sided_conformalization is True:
        return (1 / (n + 1), n / (n + 1))

    # Base case: split conformal prediction (e.g. Lei et al 2019)
    return (1 / (n + 1), 1)


def quantile(a: Iterable, q: float, w: np.ndarray = None) -> np.ndarray:  # type: ignore
    """Estimate the q-th empirical weighted quantiles.

    :param Iterable a: collection of n samples
    :param float q: target quantile order. Must be in the open interval (0, 1).
    :param ndarray w: vector of size n. By default, w is None and equal weights
        (:math:`1/n`) are associated.

    :returns: weighted empirical quantiles.
    :rtype: ndarray

    :raises NotImplementedError: `a` must be unidimensional.
    """
    # type checks:
    supported_types_check(a)

    if isinstance(a, np.ndarray):
        pass
    elif pkgutil.find_loader("pandas") is not None and isinstance(
        a, pd.DataFrame
    ):
        a = a.to_numpy()
    elif pkgutil.find_loader("tensorflow") is not None and isinstance(
        a, tf.Tensor
    ):
        a = a.numpy()
    # elif pkgutil.find_loader("torch") is not None:
    #     if isinstance(a, torch.Tensor):
    #         a = a.cpu().detach().numpy()
    else:
        raise RuntimeError("Fatal error.")

    # Sanity checks
    if q <= 0 or q >= 1:
        raise ValueError("q must be in the open interval (0, 1).")

    # Case of None weights
    if w is None:
        return np.quantile(a, q=q, axis=-1, method="inverted_cdf")
        ## An equivalent method would be to assign equal values to w
        ## and carry on with the computations.
        ## np.quantile is however more optimized.
        # w = np.ones_like(a) / len(a)

    # Sanity checks
    if w.ndim > 1:
        raise NotImplementedError(f"w dimension is {w.ndim}; should be 1.")

    if len(w) != a.shape[-1]:
        error = (
<<<<<<< HEAD
            "a and w must have the number of features:"
            + f"{a.shape[-1]} != {len(w)}"
=======
            "a and w must have the number of features:" + f"{a.shape[-1]} != {len(w)}"
>>>>>>> 6cf73f3f
        )
        raise RuntimeError(error)

    # Normalization check
    norm_condition = np.isclose(np.sum(w, axis=-1), 1, atol=1e-6)
    if ~np.all(norm_condition):
        error = (
            "W is not normalized. Sum of weights on"
            + f"rows is {np.sum(w, axis=-1)}"
        )
        raise RuntimeError(error)

    # Empirical Weighted Quantile
<<<<<<< HEAD
=======

    ## Row values are sorted in ascending order
    sorted_idxs = np.argsort(a, -1)
    logger.debug(f"Sorted indices: {sorted_idxs}")

    ## Reorder weights (ascending row values of a) and compute cumulative sum
    sorted_cumsum_w = np.cumsum(w[sorted_idxs], axis=-1)
    logger.debug(f"Sorted weights cumulative sum: {sorted_cumsum_w}")

    # Compute quantile on one sample (vector)
    if sorted_cumsum_w.ndim == 1:
        weighted_quantile_idxs = sorted_idxs[sorted_cumsum_w >= q][0]
        return a[weighted_quantile_idxs]

    # Compute quantile on several samples (matrix)
    ## Collect in a list indices for which the cumulative sum of weights on each
    ## row exceeds q
    idx_wcumsum_reaching_q = list(
        map(lambda x, y: y[x], sorted_cumsum_w >= q, sorted_idxs)
    )
    logger.debug(f"Indices per row where cumsum exceeds q: {idx_wcumsum_reaching_q}")

    ## Get the smallest indice per row for which the cumulative sum of weights
    ## exceeds q
    min_idx_wcumsum_reaching_q = [[np.sort(e)[0]] for e in idx_wcumsum_reaching_q]
    logger.debug(
        f"First index per row where cumsum exceeds q: {min_idx_wcumsum_reaching_q}"
    )

    ## Collect the quantile for each sample as the first value
    ## whose probability mass reaches q
    quantile_list = [a[i][e] for i, e in enumerate(min_idx_wcumsum_reaching_q)]

    ## Convert to array and flatten
    quantile_array = np.squeeze(np.array(quantile_list))
    logger.debug(f"Quantiles array: {quantile_array}")

    return quantile_array


#
# ========================= Aggregation functions =========================
#


def agg_list(a: np.ndarray) -> np.array:
    """Ancillary function to aggregate array following the axis 0.

    :param ndarray a: array.

    :returns: the concatenated array or None
    :rtype: ndarray or None
    """
>>>>>>> 6cf73f3f

    ## Row values are sorted in ascending order
    sorted_idxs = np.argsort(a, -1)
    logger.debug("Sorted indices: {sorted_idxs}", sorted_idxs=sorted_idxs)

    ## Reorder weights (ascending row values of a) and compute cumulative sum
    sorted_cumsum_w = np.cumsum(w[sorted_idxs], axis=-1)
    logger.debug(
        "Sorted weights cumulative sum: {sorted_cumsum_w}",
        sorted_cumsum_w=sorted_cumsum_w,
    )

    # Compute quantile on one sample (vector)
    if sorted_cumsum_w.ndim == 1:
        weighted_quantile_idxs = sorted_idxs[sorted_cumsum_w >= q][0]
        return a[weighted_quantile_idxs]

    # Compute quantile on several samples (matrix)
    ## Collect in a list indices for which the cumulative sum of weights on each
    ## row exceeds q
    idx_wcumsum_reaching_q = list(
        map(lambda x, y: y[x], sorted_cumsum_w >= q, sorted_idxs)
    )
    logger.debug(
        "Indices per row where cumsum exceeds q: {idx_wcumsum_reaching_q}",
        idx_wcumsum_reaching_q=idx_wcumsum_reaching_q,
    )

    ## Get the smallest indice per row for which the cumulative sum of weights
    ## exceeds q
    min_idx_wcumsum_reaching_q = [
        [np.sort(e)[0]] for e in idx_wcumsum_reaching_q
    ]
    logger.debug(
        "First index per row where cumsum exceeds q: {min_idx_wcumsum_reaching_q}",
        min_idx_wcumsum_reaching_q=min_idx_wcumsum_reaching_q,
    )

    ## Collect the quantile for each sample as the first value
    ## whose probability mass reaches q
    quantile_list = [a[i][e] for i, e in enumerate(min_idx_wcumsum_reaching_q)]

    ## Convert to array and flatten
    quantile_array = np.squeeze(np.array(quantile_list))
    logger.debug(
        "Quantiles array: {quantile_array}", quantile_array=quantile_array
    )

    return quantile_array<|MERGE_RESOLUTION|>--- conflicted
+++ resolved
@@ -24,10 +24,7 @@
 This module implements utility functions.
 """
 import logging
-<<<<<<< HEAD
 import pkgutil
-=======
->>>>>>> 6cf73f3f
 import sys
 from typing import Iterable
 from typing import Optional
@@ -35,15 +32,12 @@
 
 import numpy as np
 
-<<<<<<< HEAD
 if pkgutil.find_loader("pandas") is not None:
     import pandas as pd
 
 if pkgutil.find_loader("tensorflow") is not None:
     import tensorflow as tf
 
-=======
->>>>>>> 6cf73f3f
 logger = logging.getLogger(__name__)
 
 EPSILON = sys.float_info.min  # small value to avoid underflow
@@ -130,15 +124,8 @@
     """Check if the value of alpha :math:`\\alpha` is consistent with the size
     of calibration set :math:`n`.
 
-<<<<<<< HEAD
     The quantile order is inflated by a factor :math:`(1+1/n)` and has to be in
     the interval (0,1). From this, we derive the condition:
-=======
-def alpha_calib_check(alpha: float, n: int, complement_check: bool = False):
-    r"""Check if the value of alpha :math:`\\alpha` is consistent with the size of calibration set :math:`n`.
-
-    The quantile order is inflated by a factor :math:`(1+1/n)` and has to be in the interval (0,1). From this, we derive the condition:
->>>>>>> 6cf73f3f
 
     .. math::
 
@@ -281,12 +268,8 @@
 
     if len(w) != a.shape[-1]:
         error = (
-<<<<<<< HEAD
             "a and w must have the number of features:"
             + f"{a.shape[-1]} != {len(w)}"
-=======
-            "a and w must have the number of features:" + f"{a.shape[-1]} != {len(w)}"
->>>>>>> 6cf73f3f
         )
         raise RuntimeError(error)
 
@@ -300,62 +283,6 @@
         raise RuntimeError(error)
 
     # Empirical Weighted Quantile
-<<<<<<< HEAD
-=======
-
-    ## Row values are sorted in ascending order
-    sorted_idxs = np.argsort(a, -1)
-    logger.debug(f"Sorted indices: {sorted_idxs}")
-
-    ## Reorder weights (ascending row values of a) and compute cumulative sum
-    sorted_cumsum_w = np.cumsum(w[sorted_idxs], axis=-1)
-    logger.debug(f"Sorted weights cumulative sum: {sorted_cumsum_w}")
-
-    # Compute quantile on one sample (vector)
-    if sorted_cumsum_w.ndim == 1:
-        weighted_quantile_idxs = sorted_idxs[sorted_cumsum_w >= q][0]
-        return a[weighted_quantile_idxs]
-
-    # Compute quantile on several samples (matrix)
-    ## Collect in a list indices for which the cumulative sum of weights on each
-    ## row exceeds q
-    idx_wcumsum_reaching_q = list(
-        map(lambda x, y: y[x], sorted_cumsum_w >= q, sorted_idxs)
-    )
-    logger.debug(f"Indices per row where cumsum exceeds q: {idx_wcumsum_reaching_q}")
-
-    ## Get the smallest indice per row for which the cumulative sum of weights
-    ## exceeds q
-    min_idx_wcumsum_reaching_q = [[np.sort(e)[0]] for e in idx_wcumsum_reaching_q]
-    logger.debug(
-        f"First index per row where cumsum exceeds q: {min_idx_wcumsum_reaching_q}"
-    )
-
-    ## Collect the quantile for each sample as the first value
-    ## whose probability mass reaches q
-    quantile_list = [a[i][e] for i, e in enumerate(min_idx_wcumsum_reaching_q)]
-
-    ## Convert to array and flatten
-    quantile_array = np.squeeze(np.array(quantile_list))
-    logger.debug(f"Quantiles array: {quantile_array}")
-
-    return quantile_array
-
-
-#
-# ========================= Aggregation functions =========================
-#
-
-
-def agg_list(a: np.ndarray) -> np.array:
-    """Ancillary function to aggregate array following the axis 0.
-
-    :param ndarray a: array.
-
-    :returns: the concatenated array or None
-    :rtype: ndarray or None
-    """
->>>>>>> 6cf73f3f
 
     ## Row values are sorted in ascending order
     sorted_idxs = np.argsort(a, -1)
